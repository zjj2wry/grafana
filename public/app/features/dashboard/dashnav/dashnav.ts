///<reference path="../../../headers/common.d.ts" />

import _ from 'lodash';
import moment from 'moment';
import angular from 'angular';
import {appEvents, NavModel} from 'app/core/core';
import {DashboardModel} from '../model';
import {DashboardExporter} from '../export/exporter';

export class DashNavCtrl {
  dashboard: DashboardModel;
  navModel: NavModel;
  titleTooltip: string;

  /** @ngInject */
  constructor(
    private $scope,
    private $rootScope,
    private dashboardSrv,
    private $location,
    private playlistSrv,
    private backendSrv,
    private $timeout,
    private datasourceSrv,
    private navModelSrv,
    private contextSrv) {
      this.navModel = navModelSrv.getDashboardNav(this.dashboard, this);

      appEvents.on('save-dashboard', this.saveDashboard.bind(this), $scope);
      appEvents.on('delete-dashboard', this.deleteDashboard.bind(this), $scope);

      if (this.dashboard.meta.isSnapshot) {
        var meta = this.dashboard.meta;
        this.titleTooltip = 'Created: &nbsp;' + moment(meta.created).calendar();
        if (meta.expires) {
          this.titleTooltip += '<br>Expires: &nbsp;' + moment(meta.expires).fromNow() + '<br>';
        }
      }
    }

    toggleSideMenu() {
      this.contextSrv.toggleSideMenu();
    }

    openEditView(editview) {
      var search = _.extend(this.$location.search(), {editview: editview});
      this.$location.search(search);
    }

    showHelpModal() {
      appEvents.emit('show-modal', {templateHtml: '<help-modal></help-modal>'});
    }

    starDashboard() {
      if (this.dashboard.meta.isStarred) {
        return this.backendSrv.delete('/api/user/stars/dashboard/' + this.dashboard.id).then(() =>  {
          this.dashboard.meta.isStarred = false;
        });
      }

      this.backendSrv.post('/api/user/stars/dashboard/' + this.dashboard.id).then(() => {
        this.dashboard.meta.isStarred = true;
      });
    }

    shareDashboard(tabIndex) {
      var modalScope = this.$scope.$new();
      modalScope.tabIndex = tabIndex;
      modalScope.dashboard = this.dashboard;

      appEvents.emit('show-modal', {
        src: 'public/app/features/dashboard/partials/shareModal.html',
        scope: modalScope
      });
    }

    hideTooltip(evt) {
      angular.element(evt.currentTarget).tooltip('hide');
    }

    makeEditable() {
      this.dashboard.editable = true;

      return this.dashboardSrv.saveDashboard({makeEditable: true, overwrite: false}).then(() => {
        // force refresh whole page
        window.location.href = window.location.href;
      });
    }

    exitFullscreen() {
      this.$rootScope.appEvent('panel-change-view', {fullscreen: false, edit: false});
    }

    saveDashboard() {
      return this.dashboardSrv.saveDashboard();
    }

    deleteDashboard() {
      var confirmText = "";
      var text2 = this.dashboard.title;
      var alerts = this.dashboard.rows.reduce((memo, row) => {
        memo += row.panels.filter(panel => panel.alert).length;
        return memo;
      }, 0);

      if (alerts > 0) {
        confirmText = 'DELETE';
        text2 = `This dashboard contains ${alerts} alerts. Deleting this dashboad will also delete those alerts`;
      }

      appEvents.emit('confirm-modal', {
        title: 'Delete',
        text: 'Do you want to delete this dashboard?',
        text2: text2,
        icon: 'fa-trash',
        confirmText: confirmText,
        yesText: 'Delete',
        onConfirm: () => {
          this.dashboard.meta.canSave = false;
          this.deleteDashboardConfirmed();
        }
      });
    }

    deleteDashboardConfirmed() {
      this.backendSrv.delete('/api/dashboards/db/' + this.dashboard.meta.slug).then(() => {
        appEvents.emit('alert-success', ['Dashboard Deleted', this.dashboard.title + ' has been deleted']);
        this.$location.url('/');
      });
    }

    saveDashboardAs() {
      return this.dashboardSrv.showSaveAsModal();
    }

    viewJson() {
      var clone = this.dashboard.getSaveModelClone();
      var html = angular.toJson(clone, true);
      var uri = "data:application/json;charset=utf-8," + encodeURIComponent(html);
      var newWindow = window.open(uri);
    }

<<<<<<< HEAD
    onFolderChange(parentId) {
      this.dashboard.parentId = parentId;
=======
    showSearch() {
      this.$rootScope.appEvent('show-dash-search');
    }

    navItemClicked(navItem, evt) {
      if (navItem.clickHandler) {
        navItem.clickHandler();
        evt.preventDefault();
      }
>>>>>>> 724368d0
    }
}

export function dashNavDirective() {
  return {
    restrict: 'E',
    templateUrl: 'public/app/features/dashboard/dashnav/dashnav.html',
    controller: DashNavCtrl,
    bindToController: true,
    controllerAs: 'ctrl',
    transclude: true,
    scope: { dashboard: "=" }
  };
}

angular.module('grafana.directives').directive('dashnav', dashNavDirective);<|MERGE_RESOLUTION|>--- conflicted
+++ resolved
@@ -140,10 +140,10 @@
       var newWindow = window.open(uri);
     }
 
-<<<<<<< HEAD
     onFolderChange(parentId) {
       this.dashboard.parentId = parentId;
-=======
+    }
+
     showSearch() {
       this.$rootScope.appEvent('show-dash-search');
     }
@@ -153,7 +153,6 @@
         navItem.clickHandler();
         evt.preventDefault();
       }
->>>>>>> 724368d0
     }
 }
 
