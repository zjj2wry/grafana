--- conflicted
+++ resolved
@@ -50,83 +50,6 @@
   };
 };
 
-<<<<<<< HEAD
-// Exposes API for building uPlot config
-interface PlotDataAPI {
-  /** Data frame passed to graph, x-axis aligned */
-  data: DataFrame;
-  /** Returns field by index */
-  getField: (idx: number) => Field;
-  /** Returns x-axis fields */
-  getXAxisFields: () => Field[];
-  /** Returns x-axis fields */
-  getYAxisFields: () => Field[];
-  /** Returns field value by field and value index */
-  getFieldValue: (fieldIdx: number, rowIdx: number) => any;
-  /** Returns field config by field index */
-  getFieldConfig: (fieldIdx: number) => FieldConfig;
-}
-
-export const usePlotData = (): PlotDataAPI => {
-  const ctx = usePlotContext();
-
-  const getField = useCallback(
-    (idx: number) => {
-      if (!ctx) {
-        throwWhenNoContext('usePlotData');
-      }
-      return ctx!.data.fields[idx];
-    },
-    [ctx]
-  );
-
-  const getFieldConfig = useCallback(
-    (idx: number) => {
-      const field: Field = getField(idx);
-      return field.config;
-    },
-    [ctx]
-  );
-
-  const getFieldValue = useCallback(
-    (fieldIdx: number, rowIdx: number) => {
-      const field: Field = getField(fieldIdx);
-      return field.values.get(rowIdx);
-    },
-    [ctx]
-  );
-
-  const getXAxisFields = useCallback(() => {
-    // by uPlot convention x-axis is always first field
-    // this may change when we introduce non-time x-axis and multiple x-axes (https://leeoniya.github.io/uPlot/demos/time-periods.html)
-    return [getField(0)];
-  }, [ctx]);
-
-  const getYAxisFields = useCallback(() => {
-    if (!ctx) {
-      throwWhenNoContext('usePlotData');
-    }
-    // by uPlot convention x-axis is always first field
-    // this may change when we introduce non-time x-axis and multiple x-axes (https://leeoniya.github.io/uPlot/demos/time-periods.html)
-    return ctx!.data.fields.slice(1);
-  }, [ctx]);
-
-  if (!ctx) {
-    throwWhenNoContext('usePlotData');
-  }
-
-  return {
-    data: ctx.data,
-    getField,
-    getFieldValue,
-    getFieldConfig,
-    getXAxisFields,
-    getYAxisFields,
-  };
-};
-
-=======
->>>>>>> c269f185
 export const buildPlotContext = (
   isPlotReady: boolean,
   canvasRef: any,
