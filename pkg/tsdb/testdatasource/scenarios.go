--- conflicted
+++ resolved
@@ -188,6 +188,12 @@
 		Name: "Node Graph",
 	})
 
+	p.registerScenario(&Scenario{
+		Id:   "ng_alert_instance_list",
+		Name: "NG Alerting Instance List",
+		// Data fetched via API in JS
+	})
+
 	p.queryMux.HandleFunc("", p.handleFallbackScenario)
 }
 
@@ -415,22 +421,6 @@
 		respD.Frames = append(respD.Frames, randomWalk(q, model, 0))
 		resp.Responses[q.RefID] = respD
 	}
-
-<<<<<<< HEAD
-	registerScenario(&Scenario{
-		Id:   "node_graph",
-		Name: "Node Graph",
-		// Data generated in JS
-	})
-
-	registerScenario(&Scenario{
-		Id:   "ng_alert_instance_list",
-		Name: "NG Alerting Instance List",
-		// Data fetched via API in JS
-	})
-=======
-	return resp, nil
->>>>>>> b5400922
 }
 
 func (p *testDataPlugin) handleRandomWalkTableScenario(ctx context.Context, req *backend.QueryDataRequest) (*backend.QueryDataResponse, error) {
