--- conflicted
+++ resolved
@@ -57,18 +57,11 @@
 	httpSrv     *http.Server
 	middlewares []macaron.Handler
 
-<<<<<<< HEAD
+	PluginContextProvider  *plugincontext.Provider `inject:""`
 	RouteRegister          routing.RouteRegister
 	Bus                    bus.Bus
 	RenderService          rendering.Service
 	Cfg                    *setting.Cfg
-=======
-	PluginContextProvider  *plugincontext.Provider                 `inject:""`
-	RouteRegister          routing.RouteRegister                   `inject:""`
-	Bus                    bus.Bus                                 `inject:""`
-	RenderService          rendering.Service                       `inject:""`
-	Cfg                    *setting.Cfg                            `inject:""`
->>>>>>> ce679a67
 	HooksService           *hooks.HooksService                     `inject:""`
 	CacheService           *localcache.CacheService                `inject:""`
 	DatasourceCache        datasources.CacheService                `inject:""`
