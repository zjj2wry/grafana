package plugins

import (
	"encoding/json"
	"errors"
	"os"
	"path"
<<<<<<< HEAD
	"path/filepath"
	"strings"
=======
>>>>>>> 4bb656b7

	"github.com/grafana/grafana/pkg/log"
	"github.com/grafana/grafana/pkg/setting"
	"github.com/grafana/grafana/pkg/util"
)

var (
	DataSources  map[string]DataSourcePlugin
	Panels       map[string]PanelPlugin
	StaticRoutes []*StaticRootConfig
)

type PluginScanner struct {
	pluginPath string
	errors     []error
}

func Init() error {
	DataSources = make(map[string]DataSourcePlugin)
	StaticRoutes = make([]*StaticRootConfig, 0)
	Panels = make(map[string]PanelPlugin)

	scan(path.Join(setting.StaticRootPath, "app/plugins"))
	scan(path.Join(setting.PluginsPath))
	checkExternalPluginPaths()

	return nil
}

func checkExternalPluginPaths() error {
	for _, section := range setting.Cfg.Sections() {
		if strings.HasPrefix(section.Name(), "plugin.") {
			path := section.Key("path").String()
			if path != "" {
				log.Info("Plugin: Scaning dir %s", path)
				scan(path)
			}
		}
	}
	return nil
}

func scan(pluginDir string) error {
	scanner := &PluginScanner{
		pluginPath: pluginDir,
	}

	if err := util.Walk(pluginDir, true, true, scanner.walker); err != nil {
		return err
	}

	if len(scanner.errors) > 0 {
		return errors.New("Some plugins failed to load")
	}

	return nil
}

func (scanner *PluginScanner) walker(currentPath string, f os.FileInfo, err error) error {
	if err != nil {
		return err
	}

	if f.IsDir() {
		return nil
	}

	if f.Name() == "plugin.json" {
		err := scanner.loadPluginJson(currentPath)
		if err != nil {
			log.Error(3, "Failed to load plugin json file: %v,  err: %v", currentPath, err)
			scanner.errors = append(scanner.errors, err)
		}
	}
	return nil
}

func addStaticRoot(staticRootConfig *StaticRootConfig, currentDir string) {
	if staticRootConfig != nil {
		staticRootConfig.Path = path.Join(currentDir, staticRootConfig.Path)
		StaticRoutes = append(StaticRoutes, staticRootConfig)
	}
}

func (scanner *PluginScanner) loadPluginJson(pluginJsonFilePath string) error {
	currentDir := filepath.Dir(pluginJsonFilePath)
	reader, err := os.Open(pluginJsonFilePath)
	if err != nil {
		return err
	}

	defer reader.Close()

	jsonParser := json.NewDecoder(reader)

	pluginJson := make(map[string]interface{})
	if err := jsonParser.Decode(&pluginJson); err != nil {
		return err
	}

	pluginType, exists := pluginJson["pluginType"]
	if !exists {
		return errors.New("Did not find pluginType property in plugin.json")
	}

	if pluginType == "datasource" {
		p := DataSourcePlugin{}
		reader.Seek(0, 0)
		if err := jsonParser.Decode(&p); err != nil {
			return err
		}

		if p.Type == "" {
			return errors.New("Did not find type property in plugin.json")
		}

		DataSources[p.Type] = p
		addStaticRoot(p.StaticRootConfig, currentDir)
	}

	if pluginType == "panel" {
		p := PanelPlugin{}
		reader.Seek(0, 0)
		if err := jsonParser.Decode(&p); err != nil {
			return err
		}

		if p.Type == "" {
			return errors.New("Did not find type property in plugin.json")
		}

		Panels[p.Type] = p
		addStaticRoot(p.StaticRootConfig, currentDir)
	}

	return nil
}<|MERGE_RESOLUTION|>--- conflicted
+++ resolved
@@ -5,11 +5,8 @@
 	"errors"
 	"os"
 	"path"
-<<<<<<< HEAD
 	"path/filepath"
 	"strings"
-=======
->>>>>>> 4bb656b7
 
 	"github.com/grafana/grafana/pkg/log"
 	"github.com/grafana/grafana/pkg/setting"
